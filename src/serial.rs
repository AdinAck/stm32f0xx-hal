//! API for the integrated USART ports
//!
//! This only implements the usual asynchronous bidirectional 8-bit transfers, everything else is missing
//!
//! # Example
//! Serial Echo
//! ``` no_run
//! use stm32f0xx_hal as hal;
//!
//! use crate::hal::stm32;
//! use crate::hal::prelude::*;
//! use crate::hal::serial::Serial;
//! use nb::block;
//!
//! let mut p = stm32::Peripherals::take().unwrap();
//!
//! let mut led = gpioa.pa1.into_push_pull_pull_output();
//! let rcc = p.RCC.constrain().cfgr.freeze();
//! let mut timer = Timer::tim1(p.TIM1, Hertz(1), clocks);
//! loop {
//!     led.toggle();
//!     block!(timer.wait()).ok();
//! }
//! ```

use core::fmt::{Result, Write};
use core::ops::Deref;
use core::ptr;

use embedded_hal::prelude::*;
use nb::block;
use void::Void;

<<<<<<< HEAD
#[cfg(any(feature = "stm32f042", feature = "stm32f030", feature = "stm32f070"))]
use crate::stm32::{RCC, USART1, USART2};
=======
#[cfg(any(feature = "stm32f042", feature = "stm32f030"))]
use crate::stm32;
>>>>>>> a9595934

use crate::gpio::*;
use crate::rcc::Clocks;
use crate::time::Bps;

/// Interrupt event
pub enum Event {
    /// New data has been received
    Rxne,
    /// New data can be sent
    Txe,
}

/// Serial error
#[derive(Debug)]
pub enum Error {
    /// Framing error
    Framing,
    /// Noise error
    Noise,
    /// RX buffer overrun
    Overrun,
    /// Parity check error
    Parity,
    #[doc(hidden)]
    _Extensible,
}

pub trait TxPin<USART> {}
pub trait RxPin<USART> {}

macro_rules! usart_pins {
    ($($USART:ident => {
        tx => [$($tx:ty),+ $(,)*],
        rx => [$($rx:ty),+ $(,)*],
    })+) => {
        $(
            $(
                impl TxPin<stm32::$USART> for $tx {}
            )+
            $(
                impl RxPin<stm32::$USART> for $rx {}
            )+
        )+
    }
}

<<<<<<< HEAD
#[cfg(any(feature = "stm32f030", feature = "stm32f042", feature = "stm32f070"))]
impl Pins<USART1> for (gpioa::PA9<Alternate<AF1>>, gpioa::PA10<Alternate<AF1>>) {}
#[cfg(any(feature = "stm32f030", feature = "stm32f042", feature = "stm32f070"))]
impl Pins<USART1> for (gpiob::PB6<Alternate<AF0>>, gpiob::PB7<Alternate<AF0>>) {}
#[cfg(any(feature = "stm32f030", feature = "stm32f042", feature = "stm32f070"))]
impl Pins<USART1> for (gpioa::PA9<Alternate<AF1>>, gpiob::PB7<Alternate<AF0>>) {}
#[cfg(any(feature = "stm32f030", feature = "stm32f042", feature = "stm32f070"))]
impl Pins<USART1> for (gpiob::PB6<Alternate<AF0>>, gpioa::PA10<Alternate<AF1>>) {}

#[cfg(feature = "stm32f030x6")]
impl Pins<USART1> for (gpioa::PA2<Alternate<AF1>>, gpioa::PA3<Alternate<AF1>>) {}

#[cfg(any(
    feature = "stm32f042",
    feature = "stm32f030x8",
    feature = "stm32f030xc",
))]
impl Pins<USART2> for (gpioa::PA2<Alternate<AF1>>, gpioa::PA3<Alternate<AF1>>) {}
#[cfg(any(
    feature = "stm32f042",
    feature = "stm32f030x8",
    feature = "stm32f030xc",
    feature = "stm32f070",
))]
impl Pins<USART2> for (gpioa::PA2<Alternate<AF1>>, gpioa::PA15<Alternate<AF1>>) {}
#[cfg(any(
    feature = "stm32f042",
    feature = "stm32f030x8",
    feature = "stm32f030xc",
    feature = "stm32f070",
))]
impl Pins<USART2> for (gpioa::PA14<Alternate<AF1>>, gpioa::PA15<Alternate<AF1>>) {}
=======
#[cfg(any(feature = "stm32f030", feature = "stm32f042"))]
usart_pins! {
    USART1 =>  {
        tx => [gpioa::PA9<Alternate<AF1>>, gpiob::PB6<Alternate<AF0>>],
        rx => [gpioa::PA10<Alternate<AF1>>, gpiob::PB6<Alternate<AF0>>],
    }
}
#[cfg(feature = "stm32f030x6")]
usart_pins! {
    USART1 => {
        tx => [gpioa::PA2<Alternate<AF1>>, gpioa::PA14<Alternate<AF1>>],
        rx => [gpioa::PA3<Alternate<AF1>>, gpioa::PA15<Alternate<AF1>>],
    }
}
>>>>>>> a9595934
#[cfg(any(
    feature = "stm32f042",
    feature = "stm32f030x8",
    feature = "stm32f030xc",
    feature = "stm32f070",
))]
usart_pins! {
    USART2 => {
        tx => [gpioa::PA2<Alternate<AF1>>, gpioa::PA14<Alternate<AF1>>],
        rx => [gpioa::PA3<Alternate<AF1>>, gpioa::PA15<Alternate<AF1>>],
    }
}
#[cfg(feature = "stm32f030xc")]
usart_pins! {
    USART3 => {
        // According to the datasheet PB10 is both tx and rx, but in stm32cubemx it's only tx
        tx => [gpiob::PB10<Alternate<AF4>>, gpioc::PC4<Alternate<AF1>>, gpioc::PC10<Alternate<AF1>>],
        rx => [gpiob::PB11<Alternate<AF4>>, gpioc::PC5<Alternate<AF1>>, gpioc::PC11<Alternate<AF1>>],
    }
    USART4 => {
        tx => [gpioa::PA0<Alternate<AF4>>, gpioc::PC10<Alternate<AF0>>],
        rx => [gpioa::PA1<Alternate<AF4>>, gpioc::PC11<Alternate<AF0>>],
    }
    USART5 => {
        tx => [gpiob::PB3<Alternate<AF4>>, gpioc::PC12<Alternate<AF2>>],
        rx => [gpiob::PB4<Alternate<AF4>>, gpiod::PD2<Alternate<AF2>>],
    }
    USART6 => {
        tx => [gpioa::PA4<Alternate<AF5>>, gpioc::PC0<Alternate<AF2>>],
        rx => [gpioa::PA5<Alternate<AF5>>, gpioc::PC1<Alternate<AF2>>],
    }
}

/// Serial abstraction
pub struct Serial<USART, TXPIN, RXPIN> {
    usart: USART,
    pins: (TXPIN, RXPIN),
}

/// Serial receiver
pub struct Rx<USART> {
    // This is ok, because the USART types only contains PhantomData
    usart: *const USART,
}

/// Serial transmitter
pub struct Tx<USART> {
    // This is ok, because the USART types only contains PhantomData
    usart: *const USART,
}

<<<<<<< HEAD
/// USART1
#[cfg(any(feature = "stm32f042", feature = "stm32f030", feature = "stm32f070"))]
impl<PINS> Serial<USART1, PINS> {
    pub fn usart1(usart: USART1, pins: PINS, baud_rate: Bps, clocks: Clocks) -> Self
    where
        PINS: Pins<USART1>,
    {
        // NOTE(unsafe) This executes only during initialisation
        let rcc = unsafe { &(*RCC::ptr()) };

        /* Enable clock for USART */
        rcc.apb2enr.modify(|_, w| w.usart1en().set_bit());

        // Calculate correct baudrate divisor on the fly
        let brr = clocks.pclk().0 / baud_rate.0;
        usart.brr.write(|w| unsafe { w.bits(brr) });

        /* Reset other registers to disable advanced USART features */
        usart.cr2.reset();
        usart.cr3.reset();

        /* Enable transmission and receiving */
        usart.cr1.modify(|_, w| unsafe { w.bits(0xD) });

        Serial { usart, pins }
    }

    pub fn split(self) -> (Tx<USART1>, Rx<USART1>) {
        (
            Tx {
                _usart: PhantomData,
            },
            Rx {
                _usart: PhantomData,
            },
        )
    }
    pub fn release(self) -> (USART1, PINS) {
        (self.usart, self.pins)
    }
}

#[cfg(any(feature = "stm32f042", feature = "stm32f030", feature = "stm32f070"))]
impl embedded_hal::serial::Read<u8> for Rx<USART1> {
=======
macro_rules! usart {
    ($($USART:ident: ($usart:ident, $usartXen:ident, $apbenr:ident),)+) => {
        $(
            use crate::stm32::$USART;
            impl<TXPIN, RXPIN> Serial<$USART, TXPIN, RXPIN> {
                /// Creates a new serial instance
                pub fn $usart(usart: $USART, pins: (TXPIN, RXPIN), baud_rate: Bps, clocks: Clocks) -> Self
                where
                    TXPIN: TxPin<$USART>,
                    RXPIN: RxPin<$USART>,
                {
                    // NOTE(unsafe) This executes only during initialisation
                    let rcc = unsafe { &(*stm32::RCC::ptr()) };

                    /* Enable clock for USART */
                    rcc.$apbenr.modify(|_, w| w.$usartXen().set_bit());

                    // Calculate correct baudrate divisor on the fly
                    let brr = clocks.pclk().0 / baud_rate.0;
                    usart.brr.write(|w| unsafe { w.bits(brr) });

                    /* Reset other registers to disable advanced USART features */
                    usart.cr2.reset();
                    usart.cr3.reset();

                    /* Enable transmission and receiving */
                    usart.cr1.modify(|_, w| unsafe { w.bits(0xD) });

                    Serial { usart, pins }
                }
            }
        )+
    }
}

#[cfg(any(feature = "stm32f042", feature = "stm32f030"))]
usart! {
    USART1: (usart1, usart1en, apb2enr),
}
#[cfg(any(
    feature = "stm32f042",
    feature = "stm32f030x8",
    feature = "stm32f030xc"
))]
usart! {
    USART2: (usart2, usart2en, apb1enr),
}
#[cfg(any(feature = "stm32f030xc"))]
usart! {
    USART3: (usart3, usart3en, apb1enr),
    USART4: (usart4, usart4en, apb1enr),
    USART5: (usart5, usart5en, apb1enr),
    USART6: (usart6, usart6en, apb2enr),
}

// It's s needed for the impls, but rustc doesn't recognize that
#[allow(dead_code)]
type SerialRegisterBlock = stm32::usart1::RegisterBlock;

impl<USART> embedded_hal::serial::Read<u8> for Rx<USART>
where
    USART: Deref<Target = SerialRegisterBlock>,
{
>>>>>>> a9595934
    type Error = Error;

    /// Tries to read a byte from the uart
    fn read(&mut self) -> nb::Result<u8, Error> {
        // NOTE(unsafe) atomic read with no side effects
        let isr = unsafe { (*self.usart).isr.read() };

        Err(if isr.pe().bit_is_set() {
            nb::Error::Other(Error::Parity)
        } else if isr.fe().bit_is_set() {
            nb::Error::Other(Error::Framing)
        } else if isr.nf().bit_is_set() {
            nb::Error::Other(Error::Noise)
        } else if isr.ore().bit_is_set() {
            nb::Error::Other(Error::Overrun)
        } else if isr.rxne().bit_is_set() {
            // NOTE(read_volatile) see `write_volatile` below
            return Ok(unsafe { ptr::read_volatile(&(*self.usart).rdr as *const _ as *const _) });
        } else {
            nb::Error::WouldBlock
        })
    }
}

<<<<<<< HEAD
#[cfg(any(feature = "stm32f042", feature = "stm32f030", feature = "stm32f070"))]
impl embedded_hal::serial::Write<u8> for Tx<USART1> {
=======
impl<USART> embedded_hal::serial::Write<u8> for Tx<USART>
where
    USART: Deref<Target = SerialRegisterBlock>,
{
>>>>>>> a9595934
    type Error = Void;

    /// Ensures that none of the previously written words are still buffered
    fn flush(&mut self) -> nb::Result<(), Self::Error> {
        // NOTE(unsafe) atomic read with no side effects
        let isr = unsafe { (*self.usart).isr.read() };

        if isr.tc().bit_is_set() {
            Ok(())
        } else {
            Err(nb::Error::WouldBlock)
        }
    }

    /// Tries to write a byte to the uart
    /// Fails if the transmit buffer is full
    fn write(&mut self, byte: u8) -> nb::Result<(), Self::Error> {
        // NOTE(unsafe) atomic read with no side effects
        let isr = unsafe { (*self.usart).isr.read() };

        if isr.txe().bit_is_set() {
            // NOTE(unsafe) atomic write to stateless register
            // NOTE(write_volatile) 8-bit write that's not possible through the svd2rust API
            unsafe { ptr::write_volatile(&(*self.usart).tdr as *const _ as *mut _, byte) }
            Ok(())
        } else {
            Err(nb::Error::WouldBlock)
        }
    }
}

<<<<<<< HEAD
/// USART2
#[cfg(any(
    feature = "stm32f042",
    feature = "stm32f030x8",
    feature = "stm32f030x8",
    feature = "stm32f070",
))]
impl<PINS> Serial<USART2, PINS> {
    pub fn usart2(usart: USART2, pins: PINS, baud_rate: Bps, clocks: Clocks) -> Self
    where
        PINS: Pins<USART2>,
    {
        // NOTE(unsafe) This executes only during initialisation
        let rcc = unsafe { &(*RCC::ptr()) };

        /* Enable clock for USART */
        rcc.apb1enr.modify(|_, w| w.usart2en().set_bit());

        // Calculate correct baudrate divisor on the fly
        let brr = clocks.pclk().0 / baud_rate.0;
        usart.brr.write(|w| unsafe { w.bits(brr) });

        /* Reset other registers to disable advanced USART features */
        usart.cr2.reset();
        usart.cr3.reset();

        /* Enable transmission and receiving */
        usart.cr1.modify(|_, w| unsafe { w.bits(0xD) });

        Serial { usart, pins }
    }

    pub fn split(self) -> (Tx<USART2>, Rx<USART2>) {
=======
impl<USART, TXPIN, RXPIN> Serial<USART, TXPIN, RXPIN>
where
    USART: Deref<Target = SerialRegisterBlock>,
{
    /// Splits the UART Peripheral in a Tx and an Rx part
    /// This is required for sending/receiving
    pub fn split(self) -> (Tx<USART>, Rx<USART>) {
>>>>>>> a9595934
        (
            Tx {
                usart: &self.usart as *const _,
            },
            Rx {
                usart: &self.usart as *const _,
            },
        )
    }
    pub fn release(self) -> (USART, (TXPIN, RXPIN)) {
        (self.usart, self.pins)
    }
}

<<<<<<< HEAD
#[cfg(any(
    feature = "stm32f042",
    feature = "stm32f030x8",
    feature = "stm32f030x8",
    feature = "stm32f070",
))]
impl embedded_hal::serial::Read<u8> for Rx<USART2> {
    type Error = Error;

    fn read(&mut self) -> nb::Result<u8, Error> {
        // NOTE(unsafe) atomic read with no side effects
        let isr = unsafe { (*USART2::ptr()).isr.read() };

        Err(if isr.pe().bit_is_set() {
            nb::Error::Other(Error::Parity)
        } else if isr.fe().bit_is_set() {
            nb::Error::Other(Error::Framing)
        } else if isr.nf().bit_is_set() {
            nb::Error::Other(Error::Noise)
        } else if isr.ore().bit_is_set() {
            nb::Error::Other(Error::Overrun)
        } else if isr.rxne().bit_is_set() {
            // NOTE(read_volatile) see `write_volatile` below
            return Ok(unsafe { ptr::read_volatile(&(*USART2::ptr()).rdr as *const _ as *const _) });
        } else {
            nb::Error::WouldBlock
        })
    }
}

#[cfg(any(
    feature = "stm32f042",
    feature = "stm32f030x8",
    feature = "stm32f030x8",
    feature = "stm32f070",
))]
impl embedded_hal::serial::Write<u8> for Tx<USART2> {
    type Error = Void;

    fn flush(&mut self) -> nb::Result<(), Self::Error> {
        // NOTE(unsafe) atomic read with no side effects
        let isr = unsafe { (*USART2::ptr()).isr.read() };

        if isr.tc().bit_is_set() {
            Ok(())
        } else {
            Err(nb::Error::WouldBlock)
        }
    }

    fn write(&mut self, byte: u8) -> nb::Result<(), Self::Error> {
        // NOTE(unsafe) atomic read with no side effects
        let isr = unsafe { (*USART2::ptr()).isr.read() };

        if isr.txe().bit_is_set() {
            // NOTE(unsafe) atomic write to stateless register
            // NOTE(write_volatile) 8-bit write that's not possible through the svd2rust API
            unsafe { ptr::write_volatile(&(*USART2::ptr()).tdr as *const _ as *mut _, byte) }
            Ok(())
        } else {
            Err(nb::Error::WouldBlock)
        }
    }
}

=======
>>>>>>> a9595934
impl<USART> Write for Tx<USART>
where
    Tx<USART>: embedded_hal::serial::Write<u8>,
{
    fn write_str(&mut self, s: &str) -> Result {
        let _ = s.as_bytes().iter().map(|c| block!(self.write(*c))).last();
        Ok(())
    }
}<|MERGE_RESOLUTION|>--- conflicted
+++ resolved
@@ -31,13 +31,8 @@
 use nb::block;
 use void::Void;
 
-<<<<<<< HEAD
 #[cfg(any(feature = "stm32f042", feature = "stm32f030", feature = "stm32f070"))]
-use crate::stm32::{RCC, USART1, USART2};
-=======
-#[cfg(any(feature = "stm32f042", feature = "stm32f030"))]
 use crate::stm32;
->>>>>>> a9595934
 
 use crate::gpio::*;
 use crate::rcc::Clocks;
@@ -85,61 +80,25 @@
     }
 }
 
-<<<<<<< HEAD
-#[cfg(any(feature = "stm32f030", feature = "stm32f042", feature = "stm32f070"))]
-impl Pins<USART1> for (gpioa::PA9<Alternate<AF1>>, gpioa::PA10<Alternate<AF1>>) {}
-#[cfg(any(feature = "stm32f030", feature = "stm32f042", feature = "stm32f070"))]
-impl Pins<USART1> for (gpiob::PB6<Alternate<AF0>>, gpiob::PB7<Alternate<AF0>>) {}
-#[cfg(any(feature = "stm32f030", feature = "stm32f042", feature = "stm32f070"))]
-impl Pins<USART1> for (gpioa::PA9<Alternate<AF1>>, gpiob::PB7<Alternate<AF0>>) {}
-#[cfg(any(feature = "stm32f030", feature = "stm32f042", feature = "stm32f070"))]
-impl Pins<USART1> for (gpiob::PB6<Alternate<AF0>>, gpioa::PA10<Alternate<AF1>>) {}
-
+#[cfg(any(feature = "stm32f030", feature = "stm32f042"))]
+usart_pins! {
+    USART1 =>  {
+        tx => [gpioa::PA9<Alternate<AF1>>, gpiob::PB6<Alternate<AF0>>],
+        rx => [gpioa::PA10<Alternate<AF1>>, gpiob::PB6<Alternate<AF0>>],
+    }
+}
 #[cfg(feature = "stm32f030x6")]
-impl Pins<USART1> for (gpioa::PA2<Alternate<AF1>>, gpioa::PA3<Alternate<AF1>>) {}
-
+usart_pins! {
+    USART1 => {
+        tx => [gpioa::PA2<Alternate<AF1>>, gpioa::PA14<Alternate<AF1>>],
+        rx => [gpioa::PA3<Alternate<AF1>>, gpioa::PA15<Alternate<AF1>>],
+    }
+}
 #[cfg(any(
     feature = "stm32f042",
     feature = "stm32f030x8",
     feature = "stm32f030xc",
 ))]
-impl Pins<USART2> for (gpioa::PA2<Alternate<AF1>>, gpioa::PA3<Alternate<AF1>>) {}
-#[cfg(any(
-    feature = "stm32f042",
-    feature = "stm32f030x8",
-    feature = "stm32f030xc",
-    feature = "stm32f070",
-))]
-impl Pins<USART2> for (gpioa::PA2<Alternate<AF1>>, gpioa::PA15<Alternate<AF1>>) {}
-#[cfg(any(
-    feature = "stm32f042",
-    feature = "stm32f030x8",
-    feature = "stm32f030xc",
-    feature = "stm32f070",
-))]
-impl Pins<USART2> for (gpioa::PA14<Alternate<AF1>>, gpioa::PA15<Alternate<AF1>>) {}
-=======
-#[cfg(any(feature = "stm32f030", feature = "stm32f042"))]
-usart_pins! {
-    USART1 =>  {
-        tx => [gpioa::PA9<Alternate<AF1>>, gpiob::PB6<Alternate<AF0>>],
-        rx => [gpioa::PA10<Alternate<AF1>>, gpiob::PB6<Alternate<AF0>>],
-    }
-}
-#[cfg(feature = "stm32f030x6")]
-usart_pins! {
-    USART1 => {
-        tx => [gpioa::PA2<Alternate<AF1>>, gpioa::PA14<Alternate<AF1>>],
-        rx => [gpioa::PA3<Alternate<AF1>>, gpioa::PA15<Alternate<AF1>>],
-    }
-}
->>>>>>> a9595934
-#[cfg(any(
-    feature = "stm32f042",
-    feature = "stm32f030x8",
-    feature = "stm32f030xc",
-    feature = "stm32f070",
-))]
 usart_pins! {
     USART2 => {
         tx => [gpioa::PA2<Alternate<AF1>>, gpioa::PA14<Alternate<AF1>>],
@@ -185,52 +144,6 @@
     usart: *const USART,
 }
 
-<<<<<<< HEAD
-/// USART1
-#[cfg(any(feature = "stm32f042", feature = "stm32f030", feature = "stm32f070"))]
-impl<PINS> Serial<USART1, PINS> {
-    pub fn usart1(usart: USART1, pins: PINS, baud_rate: Bps, clocks: Clocks) -> Self
-    where
-        PINS: Pins<USART1>,
-    {
-        // NOTE(unsafe) This executes only during initialisation
-        let rcc = unsafe { &(*RCC::ptr()) };
-
-        /* Enable clock for USART */
-        rcc.apb2enr.modify(|_, w| w.usart1en().set_bit());
-
-        // Calculate correct baudrate divisor on the fly
-        let brr = clocks.pclk().0 / baud_rate.0;
-        usart.brr.write(|w| unsafe { w.bits(brr) });
-
-        /* Reset other registers to disable advanced USART features */
-        usart.cr2.reset();
-        usart.cr3.reset();
-
-        /* Enable transmission and receiving */
-        usart.cr1.modify(|_, w| unsafe { w.bits(0xD) });
-
-        Serial { usart, pins }
-    }
-
-    pub fn split(self) -> (Tx<USART1>, Rx<USART1>) {
-        (
-            Tx {
-                _usart: PhantomData,
-            },
-            Rx {
-                _usart: PhantomData,
-            },
-        )
-    }
-    pub fn release(self) -> (USART1, PINS) {
-        (self.usart, self.pins)
-    }
-}
-
-#[cfg(any(feature = "stm32f042", feature = "stm32f030", feature = "stm32f070"))]
-impl embedded_hal::serial::Read<u8> for Rx<USART1> {
-=======
 macro_rules! usart {
     ($($USART:ident: ($usart:ident, $usartXen:ident, $apbenr:ident),)+) => {
         $(
@@ -294,7 +207,6 @@
 where
     USART: Deref<Target = SerialRegisterBlock>,
 {
->>>>>>> a9595934
     type Error = Error;
 
     /// Tries to read a byte from the uart
@@ -319,15 +231,10 @@
     }
 }
 
-<<<<<<< HEAD
-#[cfg(any(feature = "stm32f042", feature = "stm32f030", feature = "stm32f070"))]
-impl embedded_hal::serial::Write<u8> for Tx<USART1> {
-=======
 impl<USART> embedded_hal::serial::Write<u8> for Tx<USART>
 where
     USART: Deref<Target = SerialRegisterBlock>,
 {
->>>>>>> a9595934
     type Error = Void;
 
     /// Ensures that none of the previously written words are still buffered
@@ -359,41 +266,6 @@
     }
 }
 
-<<<<<<< HEAD
-/// USART2
-#[cfg(any(
-    feature = "stm32f042",
-    feature = "stm32f030x8",
-    feature = "stm32f030x8",
-    feature = "stm32f070",
-))]
-impl<PINS> Serial<USART2, PINS> {
-    pub fn usart2(usart: USART2, pins: PINS, baud_rate: Bps, clocks: Clocks) -> Self
-    where
-        PINS: Pins<USART2>,
-    {
-        // NOTE(unsafe) This executes only during initialisation
-        let rcc = unsafe { &(*RCC::ptr()) };
-
-        /* Enable clock for USART */
-        rcc.apb1enr.modify(|_, w| w.usart2en().set_bit());
-
-        // Calculate correct baudrate divisor on the fly
-        let brr = clocks.pclk().0 / baud_rate.0;
-        usart.brr.write(|w| unsafe { w.bits(brr) });
-
-        /* Reset other registers to disable advanced USART features */
-        usart.cr2.reset();
-        usart.cr3.reset();
-
-        /* Enable transmission and receiving */
-        usart.cr1.modify(|_, w| unsafe { w.bits(0xD) });
-
-        Serial { usart, pins }
-    }
-
-    pub fn split(self) -> (Tx<USART2>, Rx<USART2>) {
-=======
 impl<USART, TXPIN, RXPIN> Serial<USART, TXPIN, RXPIN>
 where
     USART: Deref<Target = SerialRegisterBlock>,
@@ -401,7 +273,6 @@
     /// Splits the UART Peripheral in a Tx and an Rx part
     /// This is required for sending/receiving
     pub fn split(self) -> (Tx<USART>, Rx<USART>) {
->>>>>>> a9595934
         (
             Tx {
                 usart: &self.usart as *const _,
@@ -416,74 +287,6 @@
     }
 }
 
-<<<<<<< HEAD
-#[cfg(any(
-    feature = "stm32f042",
-    feature = "stm32f030x8",
-    feature = "stm32f030x8",
-    feature = "stm32f070",
-))]
-impl embedded_hal::serial::Read<u8> for Rx<USART2> {
-    type Error = Error;
-
-    fn read(&mut self) -> nb::Result<u8, Error> {
-        // NOTE(unsafe) atomic read with no side effects
-        let isr = unsafe { (*USART2::ptr()).isr.read() };
-
-        Err(if isr.pe().bit_is_set() {
-            nb::Error::Other(Error::Parity)
-        } else if isr.fe().bit_is_set() {
-            nb::Error::Other(Error::Framing)
-        } else if isr.nf().bit_is_set() {
-            nb::Error::Other(Error::Noise)
-        } else if isr.ore().bit_is_set() {
-            nb::Error::Other(Error::Overrun)
-        } else if isr.rxne().bit_is_set() {
-            // NOTE(read_volatile) see `write_volatile` below
-            return Ok(unsafe { ptr::read_volatile(&(*USART2::ptr()).rdr as *const _ as *const _) });
-        } else {
-            nb::Error::WouldBlock
-        })
-    }
-}
-
-#[cfg(any(
-    feature = "stm32f042",
-    feature = "stm32f030x8",
-    feature = "stm32f030x8",
-    feature = "stm32f070",
-))]
-impl embedded_hal::serial::Write<u8> for Tx<USART2> {
-    type Error = Void;
-
-    fn flush(&mut self) -> nb::Result<(), Self::Error> {
-        // NOTE(unsafe) atomic read with no side effects
-        let isr = unsafe { (*USART2::ptr()).isr.read() };
-
-        if isr.tc().bit_is_set() {
-            Ok(())
-        } else {
-            Err(nb::Error::WouldBlock)
-        }
-    }
-
-    fn write(&mut self, byte: u8) -> nb::Result<(), Self::Error> {
-        // NOTE(unsafe) atomic read with no side effects
-        let isr = unsafe { (*USART2::ptr()).isr.read() };
-
-        if isr.txe().bit_is_set() {
-            // NOTE(unsafe) atomic write to stateless register
-            // NOTE(write_volatile) 8-bit write that's not possible through the svd2rust API
-            unsafe { ptr::write_volatile(&(*USART2::ptr()).tdr as *const _ as *mut _, byte) }
-            Ok(())
-        } else {
-            Err(nb::Error::WouldBlock)
-        }
-    }
-}
-
-=======
->>>>>>> a9595934
 impl<USART> Write for Tx<USART>
 where
     Tx<USART>: embedded_hal::serial::Write<u8>,
